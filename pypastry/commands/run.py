import argparse
import sys

from git import Repo
from pypastry import display

from pypastry.experiment.evaluation import ExperimentRunner
from pypastry.experiment.results import ResultsRepo
from pypastry.paths import REPO_PATH, RESULTS_PATH


def run():
    parser = argparse.ArgumentParser(prog='pastry run')
    parser.add_argument('-f', '--force', action='store_true', help='Force a re-run of the experiment')
    parser.add_argument('-m', '--message', type=str, required=True, help='Git commit message')
    parser.add_argument('-l', '--limit', type=int, help='Limit lines to print')

    args = parser.parse_args(sys.argv[2:])

    sys.path.append('.')
    import pie
    experiment = pie.get_experiment()

<<<<<<< HEAD
    git_repo = Repo(REPO_PATH)  # type: pypastry.experiment.Experiment
    results_repo = ResultsRepo(RESULTS_PATH)  # type: pypastry.experiment.results.ResultsRepo
    runner = ExperimentRunner(git_repo, results_repo, display)  # type:
    # pypastry.experiment.evaluation.ExperimentRunner
    runner.run_experiment(experiment, args.force, args.message)
=======
    git_repo = Repo(REPO_PATH)
    results_repo = ResultsRepo(RESULTS_PATH)
    runner = ExperimentRunner(git_repo, results_repo, display)
    runner.run_experiment(experiment, args.force, args.message, args.limit)
>>>>>>> 1203764b
<|MERGE_RESOLUTION|>--- conflicted
+++ resolved
@@ -21,15 +21,8 @@
     import pie
     experiment = pie.get_experiment()
 
-<<<<<<< HEAD
     git_repo = Repo(REPO_PATH)  # type: pypastry.experiment.Experiment
     results_repo = ResultsRepo(RESULTS_PATH)  # type: pypastry.experiment.results.ResultsRepo
     runner = ExperimentRunner(git_repo, results_repo, display)  # type:
     # pypastry.experiment.evaluation.ExperimentRunner
-    runner.run_experiment(experiment, args.force, args.message)
-=======
-    git_repo = Repo(REPO_PATH)
-    results_repo = ResultsRepo(RESULTS_PATH)
-    runner = ExperimentRunner(git_repo, results_repo, display)
-    runner.run_experiment(experiment, args.force, args.message, args.limit)
->>>>>>> 1203764b
+    runner.run_experiment(experiment, args.force, args.message, args.limit)