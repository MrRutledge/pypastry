<<<<<<< HEAD
from typing import Any, Union, Iterable
=======
from typing import Any, Callable
>>>>>>> 363e571a

from pandas import DataFrame
from sklearn.base import BaseEstimator
from sklearn.metrics import accuracy_score, make_scorer
from sklearn.metrics._scorer import _BaseScorer as BaseScorer


class Experiment:
    def __init__(self, dataset: DataFrame, label_column: str, predictor: BaseEstimator,
<<<<<<< HEAD
                 cross_validator: Any = None, scorer: Union[BaseScorer, Iterable[BaseScorer]] = None,
                 group_column: str = None, test_set: DataFrame = None, average_scores_on_instances: bool = False):
=======
                 cross_validator: Any = None, scorer: Any = None, group_column: str=None,
                 test_set: DataFrame = None, average_scores_on_instances: bool = False,
                 additional_info: Callable[[BaseEstimator], Any] = None):
>>>>>>> 363e571a
        if (test_set is not None) == (cross_validator is not None):
            raise ValueError("You must specify either a cross validator or a test set (and not both)")

        if average_scores_on_instances and group_column is not None:
            raise ValueError("You can only average on instances when not grouping instances")

        if scorer is None:
            scorer = [make_scorer(accuracy_score)]

        if not isinstance(scorer, Iterable):
            if not isinstance(scorer, BaseScorer):
                raise ValueError("Scorer must be created using make_scorer()")

            scorer = [scorer]

        self.dataset = dataset
        self.label_column = label_column
        self.predictor = predictor
        self.cross_validator = cross_validator
        self.scorer = scorer
        self.group_column = group_column
        self.test_set = test_set
        self.average_scores_on_instances = average_scores_on_instances
        self.additional_info = additional_info<|MERGE_RESOLUTION|>--- conflicted
+++ resolved
@@ -1,8 +1,4 @@
-<<<<<<< HEAD
-from typing import Any, Union, Iterable
-=======
-from typing import Any, Callable
->>>>>>> 363e571a
+from typing import Any, Callable, Union, Iterable
 
 from pandas import DataFrame
 from sklearn.base import BaseEstimator
@@ -12,14 +8,9 @@
 
 class Experiment:
     def __init__(self, dataset: DataFrame, label_column: str, predictor: BaseEstimator,
-<<<<<<< HEAD
                  cross_validator: Any = None, scorer: Union[BaseScorer, Iterable[BaseScorer]] = None,
-                 group_column: str = None, test_set: DataFrame = None, average_scores_on_instances: bool = False):
-=======
-                 cross_validator: Any = None, scorer: Any = None, group_column: str=None,
-                 test_set: DataFrame = None, average_scores_on_instances: bool = False,
+                 group_column: str=None, test_set: DataFrame = None, average_scores_on_instances: bool = False,
                  additional_info: Callable[[BaseEstimator], Any] = None):
->>>>>>> 363e571a
         if (test_set is not None) == (cross_validator is not None):
             raise ValueError("You must specify either a cross validator or a test set (and not both)")
 
